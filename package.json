--- conflicted
+++ resolved
@@ -1,10 +1,6 @@
 {
   "name": "arvo-core",
-<<<<<<< HEAD
-  "version": "1.1.17",
-=======
   "version": "1.1.21",
->>>>>>> 276cce2f
   "description": "This core package contains all the core classes and components of the Arvo Event Driven System",
   "main": "dist/index.js",
   "scripts": {
